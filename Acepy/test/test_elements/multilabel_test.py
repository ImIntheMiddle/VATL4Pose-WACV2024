--- conflicted
+++ resolved
@@ -44,11 +44,7 @@
 
 
 
-<<<<<<< HEAD
-# AAL = AdaptiveActiveLearning(X, y, base_clf=LogisticRegression(), random_state=1126)
-=======
 AAL = QueryMultiLabelAdaptive(X, y, base_clf=LogisticRegression(), random_state=1126)
->>>>>>> bc48c4b0
 
 # label_index = IndexCollection([0, 1, 2, 3, 4])
 # unlabel_index = IndexCollection(list(range(5,1500)))
